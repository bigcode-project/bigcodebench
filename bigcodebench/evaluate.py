--- conflicted
+++ resolved
@@ -207,7 +207,6 @@
                 if len(failed_tasks) > 0:
                     cprint(f"Failed tasks: {failed_tasks}", "red")
                 
-<<<<<<< HEAD
             else:
                 results = {
                     "date": datetime.now().strftime("%Y-%m-%d %H:%M"),
@@ -256,15 +255,15 @@
                     assert n_samples == len(remainings), "Missing problems in unfinished"
                     assert len(completion_id) == len(problems), "Missing problems in samples"
 
-                    def stucking_checker():
-                        while remainings:
-                            last_size = len(remainings)
-                            time.sleep(240)
-                            if last_size != len(remainings) or len(remainings) == 0:
-                                continue
-                            # Potential stucking
-                            warn("No samples had finished testing in the last 240s")
-                            warn(f"{len(remainings)} samples to be tested: {remainings}")
+            def stucking_checker():
+                while remainings:
+                    last_size = len(remainings)
+                    time.sleep(240)
+                    if last_size != len(remainings) or len(remainings) == 0:
+                        continue
+                    # Potential stucking
+                    warn("No samples had finished testing in the last 240s")
+                    warn(f"{len(remainings)} samples to be tested: {remainings}")
 
                     threading.Thread(target=stucking_checker).start()
 
@@ -316,92 +315,6 @@
     extra = subset.capitalize()
     split = split.capitalize()
     cprint(f"BigCodeBench-{split} ({extra})", "green")
-=======
-                if task_id not in problems:
-                    warn(
-                        f"Task {task_id} is found in the samples but not found in the dataset"
-                    )
-                    continue
-                solution = (
-                    sample["solution"]
-                    if "solution" in sample
-                    else problems[task_id]["complete_prompt"] + sample["completion"]
-                )
-                if "sanitized-calibrated" in flags.samples:
-                    solution = problems[task_id]["code_prompt"] + "\n    pass\n" + solution
-                remainings.add(sample["_identifier"])
-                args = (
-                    completion_id[task_id],
-                    problems[task_id],
-                    solution,
-                    flags.max_as_limit,
-                    flags.max_data_limit,
-                    flags.max_stack_limit,
-                    sample["_identifier"],
-                    flags.min_time_limit,
-                    expected_time[task_id] if expected_time[task_id] else 20
-                )
-                futures.append(executor.submit(check_correctness, *args))
-                completion_id[task_id] += 1
-                n_samples += 1
-
-            assert n_samples == len(remainings), "Missing problems in unfinished"
-            assert len(completion_id) == len(problems), "Missing problems in samples"
-
-            def stucking_checker():
-                not_done = futures
-                while len(not_done) > 0:
-                    done, not_done = wait(not_done, timeout=240, return_when=FIRST_COMPLETED)
-
-                    if len(done) == 0:
-                        warn("No samples have finished testing in the last 240s")
-                        warn(f"{len(remainings)} samples to be tested: {remainings}")
-
-            threading.Thread(target=stucking_checker).start()
-
-            for future in tqdm(as_completed(futures), total=n_samples):
-                result = future.result()
-                remainings.remove(result["_identifier"])
-                eval_results[result["task_id"]].append(result)
-
-        # sort the results for each problem by completion_id
-        for task_id, task_results in eval_results.items():
-            task_results.sort(key=lambda x: x["completion_id"])
-            results["eval"][task_id] = []
-            for res in task_results:
-                stat, details = res["base"]
-                results["eval"][task_id].append(
-                    {
-                        "task_id": task_id,
-                        "solution": res["solution"],
-                        "status": stat,
-                        "details": details,
-                    }
-                )
-
-    # Calculate pass@k.
-    total = np.array([len(r) for k, r in results["eval"].items() if k in problems])
-    base_correct = []
-
-    for key, res in results["eval"].items():
-        if key not in problems:
-            continue
-        bc = sum([r["status"] == PASS for r in res])
-        base_correct.append(bc)
-
-    base_correct = np.array(base_correct)
-
-    pass_at_k = {
-        f"pass@{k}": estimate_pass_at_k(total, base_correct, k).mean()
-        for k in flags.pass_k
-        if total.min() >= k
-    }
-    
-    mode = "-calibrated" if "sanitized-calibrated" in flags.samples else ""
-    extra = flags.subset.capitalize()
-    flags.split = flags.split.capitalize()
-    cprint(f"BigCodeBench-{flags.split}{mode} ({extra})", "green")
->>>>>>> 195a1659
         
     if no_gt:
         cprint(f"Groundtruth is not checked", "yellow")
