--- conflicted
+++ resolved
@@ -22,11 +22,7 @@
 
 def make_cache(gzip_url, hf_data, cache_path, gh=False, offline=False):
     # Check if open eval file exists in CACHE_DIR
-<<<<<<< HEAD
-
-=======
     
->>>>>>> e58413ae
     if not os.path.exists(cache_path):
         if gh:
             # Install BigCodeBench dataset and parse as jsonl
