--- conflicted
+++ resolved
@@ -1,4 +1,3 @@
-<<<<<<< HEAD
 import hashlib
 import json
 import os
@@ -17,18 +16,20 @@
 BIGCODEBENCH_HF = "bigcode/bigcodebench"
 BIGCODEBENCH_VERSION = "v0.1.0_hf"
 
-def _ready_bigcodebench_path(mini=False, noextreme=False, version="default", offline=False) -> str:
+def _ready_bigcodebench_path(subset="full", version="default", offline=False) -> str:
     if BIGCODEBENCH_OVERRIDE_PATH:
         return BIGCODEBENCH_OVERRIDE_PATH
 
     version = BIGCODEBENCH_VERSION if version == "default" else version
     url, path = get_dataset_metadata(
-        "BigCodeBench", BIGCODEBENCH_VERSION, mini, noextreme
+        BIGCODEBENCH_VERSION, subset
     )
     
+    extra = "-" + subset if subset != "full" else ""
+    
     try:
-        dataset = load_dataset(BIGCODEBENCH_HF, split=BIGCODEBENCH_VERSION)
-        make_cache(url, dataset, path, gh=False, offline=offline)
+        dataset = load_dataset(BIGCODEBENCH_HF+extra, split=BIGCODEBENCH_VERSION)
+        make_cache(url, dataset, path, offline)
     except:
         if os.path.exists(path):
             os.remove(path)
@@ -38,7 +39,7 @@
 
 
 def get_bigcodebench(
-    err_incomplete=True, mini=False, noextreme=False, version="default", offline=False
+    err_incomplete=True, subset="full", version="default", offline=False
     ) -> Dict[str, Dict]:
     """Get BigCodeBench from BigCode's github repo and return as a list of parsed dicts.
 
@@ -55,95 +56,19 @@
     """
     # Check if open eval file exists in CACHE_DIR
     data_path = _ready_bigcodebench_path(
-        mini=mini, noextreme=noextreme, version=version, offline=offline
+        subset=subset, version=version, offline=offline
     )
     data = {task["task_id"]: task for task in stream_jsonl(data_path)}
     if err_incomplete:
         completeness_check("BigCodeBench", data)
     return data
 
-def get_bigcodebench_hash(mini=False, noextreme=False, version="default", offline=False) -> str:
+def get_bigcodebench_hash(subset="full", version="default", offline=False) -> str:
     """Get the hash of BigCodeBench.
     Returns:
         str: The hash of BigCodeBench
     """
-    data_path = _ready_bigcodebench_path(mini, noextreme, version, offline)
+    data_path = _ready_bigcodebench_path(subset, version="default", offline=offline)
     with open(data_path, "rb") as f:
         data = f.read()
-    return hashlib.md5(data).hexdigest()
-=======
-import hashlib
-import json
-import os
-from typing import Dict
-
-from bigcodebench.data.utils import (
-    CACHE_DIR,
-    completeness_check,
-    get_dataset_metadata,
-    make_cache,
-    stream_jsonl,
-)
-from datasets import load_dataset
-
-BIGCODEBENCH_OVERRIDE_PATH = os.environ.get("BIGCODEBENCH_OVERRIDE_PATH", None)
-BIGCODEBENCH_HF = "bigcode/bigcodebench"
-BIGCODEBENCH_VERSION = "v0.1.0_hf"
-
-def _ready_bigcodebench_path(subset="full", version="default") -> str:
-    if BIGCODEBENCH_OVERRIDE_PATH:
-        return BIGCODEBENCH_OVERRIDE_PATH
-
-    version = BIGCODEBENCH_VERSION if version == "default" else version
-    url, path = get_dataset_metadata(
-        BIGCODEBENCH_VERSION, subset
-    )
-    
-    extra = "-" + subset if subset != "full" else ""
-    
-    try:
-        dataset = load_dataset(BIGCODEBENCH_HF+extra, split=BIGCODEBENCH_VERSION)
-        make_cache(url, dataset, path)
-    except:
-        if os.path.exists(path):
-            os.remove(path)
-        make_cache(url, None, path, gh=True)
-
-    return path
-
-
-def get_bigcodebench(
-    err_incomplete=True, subset="full", version="default"
-    ) -> Dict[str, Dict]:
-    """Get BigCodeBench from BigCode's github repo and return as a list of parsed dicts.
-
-    Returns:
-        List[Dict[str, str]]: List of dicts with keys "complete_prompt", "instruct_prompt", "canonical_solution", "test", "entry_point"
-
-    Notes:
-        "task_id" is the identifier string for the task.
-        "complete_prompt" is the prompt to be used for BigCodeBench-Complete.
-        "instruct_prompt" is the prompt to be used for BigCodeBench-Instruct.
-        "canonical_solution" is the ground-truth implementation
-        "test" is the `unittest.TestCase` class.
-        "entry_point" is the name of the function.
-    """
-    # Check if open eval file exists in CACHE_DIR
-    data_path = _ready_bigcodebench_path(
-        subset=subset, version=version
-    )
-    data = {task["task_id"]: task for task in stream_jsonl(data_path)}
-    if err_incomplete:
-        completeness_check("BigCodeBench", data)
-    return data
-
-def get_bigcodebench_hash(subset="full", version="default") -> str:
-    """Get the hash of BigCodeBench.
-    Returns:
-        str: The hash of BigCodeBench
-    """
-    data_path = _ready_bigcodebench_path(subset, version="default")
-    with open(data_path, "rb") as f:
-        data = f.read()
-    return hashlib.md5(data).hexdigest()
->>>>>>> e58413ae
+    return hashlib.md5(data).hexdigest()